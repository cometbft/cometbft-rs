--- conflicted
+++ resolved
@@ -214,7 +214,7 @@
         };
 
         let vote = Vote {
-            vote_type: tendermint::vote::Type::Precommit,
+            vote_type: cometbft::vote::Type::Precommit,
             height: commit.height,
             round: commit.round,
             block_id: Some(commit.block_id),
@@ -398,7 +398,6 @@
         validator_set: &ValidatorSet,
         trust_threshold: TrustThreshold,
     ) -> Result<VotingPowerTally, VerificationError> {
-<<<<<<< HEAD
         let mut votes = NonAbsentCommitVotes::new(signed_header)?;
         voting_power_in_impl::<V>(
             &mut votes,
@@ -407,58 +406,6 @@
             self.total_power_of(validator_set),
         )
     }
-=======
-        let signatures = &signed_header.commit.signatures;
-        let total_voting_power = self.total_power_of(validator_set);
-
-        let mut tallied_voting_power = 0_u64;
-
-        // Get non-absent votes from the signatures
-        let non_absent_votes = signatures.iter().enumerate().flat_map(|(idx, signature)| {
-            non_absent_vote(
-                signature,
-                ValidatorIndex::try_from(idx).unwrap(),
-                &signed_header.commit,
-            )
-            .map(|vote| (signature, vote))
-        });
-
-        // Create index of validators sorted by address.
-        let mut validators = ValidatorMap::new(validator_set.validators());
-
-        for (signature, vote) in non_absent_votes {
-            // Find the validator by address.
-            let validator = match validators.find(&vote.validator_address) {
-                Ok(validator) => validator,
-                Err(LookupError::NotFound) => {
-                    // Cannot find matching validator, so we skip the vote
-                    continue;
-                },
-                Err(LookupError::AlreadySeen) => {
-                    // Ensure we only count a validator's power once
-                    return Err(VerificationError::duplicate_validator(
-                        vote.validator_address,
-                    ));
-                },
-            };
-
-            let signed_vote =
-                SignedVote::from_vote(vote.clone(), signed_header.header.chain_id.clone())
-                    .ok_or_else(VerificationError::missing_signature)?;
-
-            // Check vote is valid
-            let sign_bytes = signed_vote.sign_bytes();
-            if validator
-                .verify_signature::<V>(&sign_bytes, signed_vote.signature())
-                .is_err()
-            {
-                return Err(VerificationError::invalid_signature(
-                    signed_vote.signature().as_bytes().to_vec(),
-                    Box::new(validator.clone()),
-                    sign_bytes,
-                ));
-            }
->>>>>>> 90350d50
 
     fn voting_power_in_sets(
         &self,
@@ -499,48 +446,7 @@
             }
         }
     }
-<<<<<<< HEAD
     Ok(power)
-=======
-}
-
-fn non_absent_vote(
-    commit_sig: &CommitSig,
-    validator_index: ValidatorIndex,
-    commit: &Commit,
-) -> Option<Vote> {
-    let (validator_address, timestamp, signature, block_id) = match commit_sig {
-        CommitSig::BlockIdFlagAbsent => return None,
-        CommitSig::BlockIdFlagCommit {
-            validator_address,
-            timestamp,
-            signature,
-        } => (
-            *validator_address,
-            *timestamp,
-            signature,
-            Some(commit.block_id),
-        ),
-        CommitSig::BlockIdFlagNil {
-            validator_address,
-            timestamp,
-            signature,
-        } => (*validator_address, *timestamp, signature, None),
-    };
-
-    Some(Vote {
-        vote_type: cometbft::vote::Type::Precommit,
-        height: commit.height,
-        round: commit.round,
-        block_id,
-        timestamp: Some(timestamp),
-        validator_address,
-        validator_index,
-        signature: signature.clone(),
-        extension: Default::default(),
-        extension_signature: None,
-    })
->>>>>>> 90350d50
 }
 
 // The below unit tests replaces the static voting power test files
