//! Provides an interface and default implementation of the `Verifier` component

use serde::{Deserialize, Serialize};

use crate::{
    errors::{ErrorExt, VerificationError, VerificationErrorDetail},
    operations::{voting_power::VotingPowerTally, CommitValidator, VotingPowerCalculator},
    options::Options,
    predicates::VerificationPredicates,
    types::{Time, TrustedBlockState, UntrustedBlockState},
};

#[cfg(feature = "rust-crypto")]
use crate::{
    operations::{ProdCommitValidator, ProdVotingPowerCalculator},
    predicates::ProdPredicates,
};

/// Represents the result of the verification performed by the
/// verifier component.
#[derive(Debug, Serialize, Deserialize, PartialEq, Eq)]
pub enum Verdict {
    /// Verification succeeded, the block is valid.
    Success,
    /// The minimum voting power threshold is not reached,
    /// the block cannot be trusted yet.
    NotEnoughTrust(VotingPowerTally),
    /// Verification failed, the block is invalid.
    Invalid(VerificationErrorDetail),
}

impl From<Result<(), VerificationError>> for Verdict {
    fn from(result: Result<(), VerificationError>) -> Self {
        match result {
            Ok(()) => Self::Success,
            Err(VerificationError(e, _)) => match e.not_enough_trust() {
                Some(tally) => Self::NotEnoughTrust(tally),
                _ => Self::Invalid(e),
            },
        }
    }
}

/// The verifier checks:
///
/// a) whether a given untrusted light block is valid, and
/// b) whether a given untrusted light block should be trusted
///    based on a previously verified block.
///
/// ## Implements
/// - [TMBC-VAL-CONTAINS-CORR.1]
/// - [TMBC-VAL-COMMIT.1]
pub trait Verifier: Send + Sync {
    /// Verify a header received in a `MsgUpdateClient`.
    fn verify_update_header(
        &self,
        untrusted: UntrustedBlockState<'_>,
        trusted: TrustedBlockState<'_>,
        options: &Options,
        now: Time,
    ) -> Verdict;

    /// Verify a header received in `MsgSubmitMisbehaviour`.
    /// The verification for these headers is a bit more relaxed in order to catch FLA attacks.
    /// In particular the "header in the future" check for the header should be skipped
    /// from `validate_against_trusted`.
    fn verify_misbehaviour_header(
        &self,
        untrusted: UntrustedBlockState<'_>,
        trusted: TrustedBlockState<'_>,
        options: &Options,
        now: Time,
    ) -> Verdict;
}

macro_rules! verdict {
    ($e:expr) => {{
        let result = $e;
        if result.is_err() {
            return result.into();
        }
    }};
}

macro_rules! ensure_verdict_success {
    ($e:expr) => {{
        let verdict = $e;
        if !matches!(verdict, Verdict::Success) {
            return verdict;
        }
    }};
}

/// Predicate verifier encapsulating components necessary to facilitate
/// verification.
#[derive(Debug, Clone, Default, PartialEq, Eq)]
pub struct PredicateVerifier<P, C, V> {
    predicates: P,
    voting_power_calculator: C,
    commit_validator: V,
}

impl<P, C, V> PredicateVerifier<P, C, V>
where
    P: VerificationPredicates,
    C: VotingPowerCalculator,
    V: CommitValidator,
{
    /// Constructor.
    pub fn new(predicates: P, voting_power_calculator: C, commit_validator: V) -> Self {
        Self {
            predicates,
            voting_power_calculator,
            commit_validator,
        }
    }

    /// Validates an `UntrustedBlockState`.
    pub fn verify_validator_sets(&self, untrusted: &UntrustedBlockState<'_>) -> Verdict {
        // Ensure the header validator hashes match the given validators
        verdict!(self.predicates.validator_sets_match(
            untrusted.validators,
            untrusted.signed_header.header.validators_hash,
        ));

        // Ensure the header next validator hashes match the given next validators
        if let Some(untrusted_next_validators) = untrusted.next_validators {
            verdict!(self.predicates.next_validators_match(
                untrusted_next_validators,
                untrusted.signed_header.header.next_validators_hash,
            ));
        }

        // Ensure the header matches the commit
        verdict!(self.predicates.header_matches_commit(
            &untrusted.signed_header.header,
            untrusted.signed_header.commit.block_id.hash,
        ));

        // Additional implementation specific validation
        verdict!(self.predicates.valid_commit(
            untrusted.signed_header,
            untrusted.validators,
            &self.commit_validator,
        ));

        Verdict::Success
    }

    /// Validate an `UntrustedBlockState` coming from a client update,
    /// based on the given `TrustedBlockState`, `Options` and current time.
    pub fn validate_against_trusted(
        &self,
        untrusted: &UntrustedBlockState<'_>,
        trusted: &TrustedBlockState<'_>,
        options: &Options,
        now: Time,
    ) -> Verdict {
        // Ensure the latest trusted header hasn't expired
        verdict!(self.predicates.is_within_trust_period(
            trusted.header_time,
            options.trusting_period,
            now,
        ));

        // Check that the untrusted block is more recent than the trusted state
        verdict!(self
            .predicates
            .is_monotonic_bft_time(untrusted.signed_header.header.time, trusted.header_time));

        // Check that the chain-id of the untrusted block matches that of the trusted state
        verdict!(self
            .predicates
            .is_matching_chain_id(&untrusted.signed_header.header.chain_id, trusted.chain_id));

        let trusted_next_height = trusted.height.increment();

        if untrusted.height() == trusted_next_height {
            // If the untrusted block is the very next block after the trusted block,
            // check that their (next) validator sets hashes match.
            verdict!(self.predicates.valid_next_validator_set(
                untrusted.signed_header.header.validators_hash,
                trusted.next_validators_hash,
            ));
        } else {
            // Otherwise, ensure that the untrusted block has a greater height than
            // the trusted block.
            verdict!(self
                .predicates
                .is_monotonic_height(untrusted.signed_header.header.height, trusted.height));
        }

        Verdict::Success
    }

    /// Ensure the header isn't from a future time
    pub fn check_header_is_from_past(
        &self,
        untrusted: &UntrustedBlockState<'_>,
        options: &Options,
        now: Time,
    ) -> Verdict {
        verdict!(self.predicates.is_header_from_past(
            untrusted.signed_header.header.time,
            options.clock_drift,
            now,
        ));

        Verdict::Success
    }

    /// Verify that a) there is enough overlap between the validator sets of the
    /// trusted and untrusted blocks and b) more than 2/3 of the validators
    /// correctly committed the block.
    pub fn verify_commit(
        &self,
        untrusted: &UntrustedBlockState<'_>,
        trusted: &TrustedBlockState<'_>,
        options: &Options,
    ) -> Verdict {
        // If the trusted validator set has changed we need to check if there’s
<<<<<<< HEAD
        // overlap between the old trusted set and the new untrested header in
=======
        // overlap between the old trusted set and the new untrusted header in
>>>>>>> 0169b99c
        // addition to checking if the new set correctly signed the header.
        let trusted_next_height = trusted.height.increment();

        let need_both = untrusted.height() != trusted_next_height;

        let result = if need_both {
            self.predicates
                .has_sufficient_validators_and_signers_overlap(
                    untrusted.signed_header,
                    trusted.next_validators,
                    &options.trust_threshold,
                    untrusted.validators,
                    &self.voting_power_calculator,
                )
        } else {
            self.predicates.has_sufficient_signers_overlap(
                untrusted.signed_header,
                untrusted.validators,
                &self.voting_power_calculator,
            )
        };
        verdict!(result);
        Verdict::Success
    }
}

impl<P, C, V> Verifier for PredicateVerifier<P, C, V>
where
    P: VerificationPredicates,
    C: VotingPowerCalculator,
    V: CommitValidator,
{
    /// Validate the given light block state by performing the following checks ->
    ///
    /// - Validate the untrusted header
    ///     - Ensure the header validator hashes match the given validators
    ///     - Ensure the header next validator hashes match the given next validators
    ///     - Ensure the header matches the commit
    ///     - Ensure commit is valid
    /// - Validate the untrusted header against the trusted header
    ///     - Ensure the latest trusted header hasn't expired
    ///     - Ensure the header isn't from a future time
    ///     - Check that the untrusted block is more recent than the trusted state
    ///     - If the untrusted block is the very next block after the trusted block, check that
    ///       their (next) validator sets hashes match.
    ///     - Otherwise, ensure that the untrusted block has a greater height than the trusted
    ///       block.
    /// - Check there is enough overlap between the validator sets of the trusted and untrusted
    ///   blocks.
    /// - Verify that more than 2/3 of the validators correctly committed the block.
    ///
    /// **NOTE**: If the untrusted state's `next_validators` field is `None`,
    /// this will not (and will not be able to) check whether the untrusted
    /// state's `next_validators_hash` field is valid.
    ///
    /// **NOTE**: It is the caller's responsibility to ensure that
    /// `trusted.next_validators.hash() == trusted.next_validators_hash`,
    /// as typically the `trusted.next_validators` validator set comes from the relayer,
    /// and `trusted.next_validators_hash` is the hash stored on chain.
    fn verify_update_header(
        &self,
        untrusted: UntrustedBlockState<'_>,
        trusted: TrustedBlockState<'_>,
        options: &Options,
        now: Time,
    ) -> Verdict {
        ensure_verdict_success!(self.verify_validator_sets(&untrusted));
        ensure_verdict_success!(self.validate_against_trusted(&untrusted, &trusted, options, now));
        ensure_verdict_success!(self.check_header_is_from_past(&untrusted, options, now));
        ensure_verdict_success!(self.verify_commit(&untrusted, &trusted, options));

        Verdict::Success
    }

    /// Verify a header received in `MsgSubmitMisbehaviour`.
    /// The verification for these headers is a bit more relaxed in order to catch FLA attacks.
    /// In particular the "header in the future" check for the header should be skipped.
    fn verify_misbehaviour_header(
        &self,
        untrusted: UntrustedBlockState<'_>,
        trusted: TrustedBlockState<'_>,
        options: &Options,
        now: Time,
    ) -> Verdict {
        ensure_verdict_success!(self.verify_validator_sets(&untrusted));
        ensure_verdict_success!(self.validate_against_trusted(&untrusted, &trusted, options, now));
        ensure_verdict_success!(self.verify_commit(&untrusted, &trusted, options));
        Verdict::Success
    }
}

#[cfg(feature = "rust-crypto")]
/// The default production implementation of the [`PredicateVerifier`].
pub type ProdVerifier =
    PredicateVerifier<ProdPredicates, ProdVotingPowerCalculator, ProdCommitValidator>;

#[cfg(test)]
mod tests {
    use alloc::{borrow::ToOwned, string::ToString};
    use core::{ops::Sub, time::Duration};

    use cometbft::Time;
    use cometbft_testgen::{light_block::LightBlock as TestgenLightBlock, Generator};

    use crate::{
        errors::VerificationErrorDetail, options::Options, types::LightBlock, ProdVerifier,
        Verdict, Verifier,
    };

    #[cfg(feature = "rust-crypto")]
    #[derive(Clone, Debug, PartialEq, Eq)]
    struct ProdVerifierSupportsCommonDerivedTraits {
        verifier: ProdVerifier,
    }

    #[test]
    fn test_verification_failure_on_chain_id_mismatch() {
        let now = Time::now();

        // Create a default light block with a valid chain-id for height `1` with a timestamp 20
        // secs before now (to be treated as trusted state)
        let light_block_1: LightBlock = TestgenLightBlock::new_default_with_time_and_chain_id(
            "chain-1".to_owned(),
            now.sub(Duration::from_secs(20)).unwrap(),
            1u64,
        )
        .generate()
        .unwrap()
        .into();

        // Create another default block with a different chain-id for height `2` with a timestamp 10
        // secs before now (to be treated as untrusted state)
        let light_block_2: LightBlock = TestgenLightBlock::new_default_with_time_and_chain_id(
            "forged-chain".to_owned(),
            now.sub(Duration::from_secs(10)).unwrap(),
            2u64,
        )
        .generate()
        .unwrap()
        .into();

        let vp = ProdVerifier::default();
        let opt = Options {
            trust_threshold: Default::default(),
            trusting_period: Duration::from_secs(60),
            clock_drift: Default::default(),
        };

        let verdict = vp.verify_update_header(
            light_block_2.as_untrusted_state(),
            light_block_1.as_trusted_state(),
            &opt,
            Time::now(),
        );

        match verdict {
            Verdict::Invalid(VerificationErrorDetail::ChainIdMismatch(e)) => {
                let chain_id_1 = light_block_1.signed_header.header.chain_id;
                let chain_id_2 = light_block_2.signed_header.header.chain_id;
                assert_eq!(e.got, chain_id_2.to_string());
                assert_eq!(e.expected, chain_id_1.to_string());
            },
            v => panic!("expected ChainIdMismatch error, got: {:?}", v),
        }
    }
}<|MERGE_RESOLUTION|>--- conflicted
+++ resolved
@@ -219,11 +219,7 @@
         options: &Options,
     ) -> Verdict {
         // If the trusted validator set has changed we need to check if there’s
-<<<<<<< HEAD
-        // overlap between the old trusted set and the new untrested header in
-=======
         // overlap between the old trusted set and the new untrusted header in
->>>>>>> 0169b99c
         // addition to checking if the new set correctly signed the header.
         let trusted_next_height = trusted.height.increment();
 
